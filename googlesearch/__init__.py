"""googlesearch is a Python library for searching Google, easily."""
from time import sleep
from bs4 import BeautifulSoup
from requests import get
from .user_agents import get_useragent


def _req(term, results, lang, start, proxies, timeout, safe, ssl_verify):
    resp = get(
        url="https://www.google.com/search",
        headers={
            "User-Agent": get_useragent()
        },
        params={
            "q": term,
            "num": results + 2,  # Prevents multiple requests
            "hl": lang,
            "start": start,
            "safe": safe,
        },
        proxies=proxies,
        timeout=timeout,
        verify=ssl_verify,
    )
    resp.raise_for_status()
    return resp


class SearchResult:
    def __init__(self, url, title, description):
        self.url = url
        self.title = title
        self.description = description

    def __repr__(self):
        return f"SearchResult(url={self.url}, title={self.title}, description={self.description})"

def search(term, num_results=10, lang="en", proxy=None, advanced=False, sleep_interval=0, timeout=5, safe="active", ssl_verify=None):
    """Search the Google search engine"""
    escaped_term = term.replace(" ", "+")

<<<<<<< HEAD
    escaped_term = urllib.parse.quote_plus(term) # make 'site:xxx.xxx.xxx ' works.

    # Proxy
    proxies = None
    if proxy:
        if proxy.startswith("http://") or proxy.startswith("https://"):
            proxies = {
                "https": proxy,
                "http": proxy
            }
=======
    # Proxy setup
    proxies = {"https": proxy} if proxy and proxy.startswith("https") else {"http": proxy} if proxy else None
>>>>>>> ca67489d

    start = 0
    fetched_results = 0  # Keep track of the total fetched results

    while fetched_results < num_results:
        # Send request
        resp = _req(escaped_term, num_results - start,
                    lang, start, proxies, timeout, safe, ssl_verify)

        # Parse
        soup = BeautifulSoup(resp.text, "html.parser")
        result_block = soup.find_all("div", attrs={"class": "g"})
        new_results = 0  # Keep track of new results in this iteration

        for result in result_block:
            # Find link, title, description
            link = result.find("a", href=True)
            title = result.find("h3")
            description_box = result.find("div", {"style": "-webkit-line-clamp:2"})

            if link and title and description_box:
                description = description_box.text
                fetched_results += 1
                new_results += 1
                if advanced:
                    yield SearchResult(link["href"], title.text, description)
                else:
                    yield link["href"]

            if fetched_results >= num_results:
                break  # Stop if we have fetched the desired number of results

        if new_results == 0:
            #If you want to have printed to your screen that the desired amount of queries can not been fulfilled, uncomment the line below:
            #print(f"Only {fetched_results} results found for query requiring {num_results} results. Moving on to the next query.")
            break  # Break the loop if no new results were found in this iteration

        start += 10  # Prepare for the next set of results
        sleep(sleep_interval)<|MERGE_RESOLUTION|>--- conflicted
+++ resolved
@@ -39,21 +39,8 @@
     """Search the Google search engine"""
     escaped_term = term.replace(" ", "+")
 
-<<<<<<< HEAD
-    escaped_term = urllib.parse.quote_plus(term) # make 'site:xxx.xxx.xxx ' works.
-
-    # Proxy
-    proxies = None
-    if proxy:
-        if proxy.startswith("http://") or proxy.startswith("https://"):
-            proxies = {
-                "https": proxy,
-                "http": proxy
-            }
-=======
     # Proxy setup
     proxies = {"https": proxy} if proxy and proxy.startswith("https") else {"http": proxy} if proxy else None
->>>>>>> ca67489d
 
     start = 0
     fetched_results = 0  # Keep track of the total fetched results
