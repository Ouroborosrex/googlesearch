--- conflicted
+++ resolved
@@ -36,11 +36,8 @@
     def __repr__(self):
         return f"SearchResult(url={self.url}, title={self.title}, description={self.description})"
 
-<<<<<<< HEAD
+
 def search(term, num_results=10, lang="en", proxy=None, advanced=False, sleep_interval=0, timeout=5, safe="active", ssl_verify=None, region=None, start_num=0):
-=======
-def search(term, num_results=10, lang="en", proxy=None, advanced=False, sleep_interval=0, timeout=5, safe="active", ssl_verify=None, region=None):
->>>>>>> 9a617bc4
     """Search the Google search engine"""
 
     # Proxy setup
